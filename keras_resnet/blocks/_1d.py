--- conflicted
+++ resolved
@@ -6,275 +6,251 @@
 
 This module implements a number of popular one-dimensional residual blocks.
 """
-import tensorflow.keras.layers
-import tensorflow.keras.regularizers
-
+
+import keras.layers
+import keras.regularizers
 import keras_resnet.layers
 
-parameters = {
-    "kernel_initializer": "he_normal"
-}
-
-
-def basic_1d(
-    filters,
-    stage=0,
-    block=0,
-    kernel_size=3,
-    numerical_name=False,
-    stride=None,
-    freeze_bn=False
-):
+parameters = {"kernel_initializer": "he_normal"}
+
+class Basic1D(keras.layers.Layer):
     """
     A one-dimensional basic block.
-
     :param filters: the output’s feature space
-
     :param stage: int representing the stage of this block (starting from 0)
-
     :param block: int representing this block (starting from 0)
-
     :param kernel_size: size of the kernel
-
     :param numerical_name: if true, uses numbers to represent blocks instead of chars (ResNet{101, 152, 200})
-
     :param stride: int representing the stride used in the shortcut and the first conv layer, default derives stride from block id
-
     :param freeze_bn: if true, freezes BatchNormalization layers (ie. no updates are done in these layers)
-
-    Usage:
-
-        >>> import keras_resnet.blocks
-
-        >>> keras_resnet.blocks.basic_1d(64)
-    """
-    if stride is None:
-        if block != 0 or stage == 0:
-            stride = 1
-        else:
-            stride = 2
-
-    if tensorflow.keras.backend.image_data_format() == "channels_last":
-        axis = -1
-    else:
-        axis = 1
-
-    if block > 0 and numerical_name:
-        block_char = "b{}".format(block)
-    else:
-        block_char = chr(ord('a') + block)
-
-    stage_char = str(stage + 2)
-
-    def f(x):
-        y = tensorflow.keras.layers.ZeroPadding1D(
-            padding=1, 
-            name="padding{}{}_branch2a".format(stage_char, block_char)
-        )(x)
-        
-        y = tensorflow.keras.layers.Conv1D(
-            filters,
-            kernel_size,
-            strides=stride,
-            use_bias=False,
-            name="res{}{}_branch2a".format(stage_char, block_char),
-            **parameters
-        )(y)
-        
-        y = keras_resnet.layers.BatchNormalization(
-            axis=axis,
-            epsilon=1e-5,
-            freeze=freeze_bn,
-            name="bn{}{}_branch2a".format(stage_char, block_char)
-        )(y)
-        
-        y = tensorflow.keras.layers.Activation(
-            "relu",
-            name="res{}{}_branch2a_relu".format(stage_char, block_char)
-        )(y)
-
-        y = tensorflow.keras.layers.ZeroPadding1D(
+    """
+
+    def __init__(self, 
+                filters,
+                stage=0,
+                block=0,
+                kernel_size=3,
+                numerical_name=False,
+                stride=None,
+                freeze_bn=False,
+                **kwargs):
+        super(Basic1D, self).__init__(**kwargs)
+        
+        self.filters = filters
+        self.stage = stage
+        self.block = block
+        self.kernel_size = kernel_size
+        self.freeze_bn = freeze_bn
+        self.stride = stride
+
+        if stride is None:
+            if block != 0 or stage == 0:
+                self.stride = 1
+            else:
+                self.stride = 2
+
+        if keras.backend.image_data_format() == "channels_last":
+            self.axis = -1
+        else:
+            self.axis = 1
+
+        if block > 0 and numerical_name:
+            self.block_char = "b{}".format(block)
+        else:
+            self.block_char = chr(ord('a') + block)
+
+        self.stage_char = str(stage + 2)
+
+        
+        self.zeropadding1da = keras.layers.ZeroPadding1D(
             padding=1,
-            name="padding{}{}_branch2b".format(stage_char, block_char)
-        )(y)
-        
-        y = tensorflow.keras.layers.Conv1D(
-            filters,
-            kernel_size,
-            use_bias=False,
-            name="res{}{}_branch2b".format(stage_char, block_char),
-            **parameters
-        )(y)
-        
-        y = keras_resnet.layers.BatchNormalization(
-            axis=axis,
-            epsilon=1e-5,
-            freeze=freeze_bn,
-            name="bn{}{}_branch2b".format(stage_char, block_char)
-        )(y)
-
-        if block == 0:
-            shortcut = tensorflow.keras.layers.Conv1D(
+            name="padding{}{}_branch2a".format(self.stage_char, self.block_char)
+        )
+        self.conv1da = keras.layers.Conv1D(
+            self.filters,
+            self.kernel_size,
+            strides=self.stride,
+            use_bias=False,
+            name="res{}{}_branch2a".format(self.stage_char, self.block_char),
+            **parameters
+        )
+        self.batchnormalizationa = keras_resnet.layers.ResNetBatchNormalization(
+            axis=self.axis,
+            epsilon=1e-5,
+            freeze=self.freeze_bn,
+            name="bn{}{}_branch2a".format(self.stage_char, self.block_char)
+        )
+        self.activationa = keras.layers.Activation(
+            "relu",
+            name="res{}{}_branch2a_relu".format(self.stage_char, self.block_char)
+        )
+        self.zeropadding1db = keras.layers.ZeroPadding1D(
+            padding=1,
+            name="padding{}{}_branch2b".format(self.stage_char, self.block_char)
+        )
+        self.conv1db = keras.layers.Conv1D(
+            self.filters,
+            self.kernel_size,
+            use_bias=False,
+            name="res{}{}_branch2b".format(self.stage_char, self.block_char),
+            **parameters
+        )
+        self.batchnormalizationb = keras_resnet.layers.ResNetBatchNormalization(
+            axis=self.axis,
+            epsilon=1e-5,
+            freeze=self.freeze_bn,
+            name="bn{}{}_branch2b".format(self.stage_char, self.block_char)
+        )
+        if self.block == 0 and self.stage > 0: #Dotted line connections in ResNet paper
+            self.conv1dc = keras.layers.Conv1D(
+                    self.filters,
+                    1,
+                    strides=self.stride,
+                    use_bias=False,
+                    name="res{}{}_branch1".format(self.stage_char, self.block_char),
+                    **parameters
+                )
+            self.batchnormalizationc = keras_resnet.layers.ResNetBatchNormalization(
+                    axis=self.axis,
+                    epsilon=1e-5,
+                    freeze=self.freeze_bn,
+                    name="bn{}{}_branch1".format(self.stage_char, self.block_char)
+                )
+        self.add = keras.layers.Add(
+            name="res{}{}".format(self.stage_char, self.block_char)
+        )
+        self.activationb = keras.layers.Activation(
+            "relu",
+            name="res{}{}_relu".format(self.stage_char, self.block_char)
+        )
+
+    def call(self, inputs):
+        y = self.zeropadding1da(inputs)
+        y = self.conv1da(y)
+        y = self.batchnormalizationa(y)
+        y = self.activationa(y)
+        y = self.zeropadding1db(y)
+        y = self.conv1db(y)
+        y = self.batchnormalizationb(y)
+
+        if self.block == 0 and self.stage > 0: #Dotted line connections in ResNet paper
+            shortcut = self.conv1dc(inputs)
+            shortcut = self.batchnormalizationc(shortcut)
+        else: #Solid line connections in ResNet paper
+            shortcut = inputs
+
+        y = self.add([y, shortcut])
+        y = self.activationb(y)
+
+        return y
+
+
+class Bottleneck1D(keras.layers.Layer):
+    """
+    A one-dimensional bottleneck block.
+    :param filters: the output’s feature space
+    :param stage: int representing the stage of this block (starting from 0)
+    :param block: int representing this block (starting from 0)
+    :param kernel_size: size of the kernel
+    :param numerical_name: if true, uses numbers to represent blocks instead of chars (ResNet{101, 152, 200})
+    :param stride: int representing the stride used in the shortcut and the first conv layer, default derives stride from block id
+    :param freeze_bn: if true, freezes BatchNormalization layers (ie. no updates are done in these layers)
+    """
+    def __init__(self, 
                 filters,
-                1,
-                strides=stride,
-                use_bias=False,
-                name="res{}{}_branch1".format(stage_char, block_char),
-                **parameters
-            )(x)
-
-            shortcut = keras_resnet.layers.BatchNormalization(
-                axis=axis,
-                epsilon=1e-5,
-                freeze=freeze_bn,
-                name="bn{}{}_branch1".format(stage_char, block_char)
-            )(shortcut)
-        else:
-            shortcut = x
-
-        y = tensorflow.keras.layers.Add(
-            name="res{}{}".format(stage_char, block_char)
-        )([y, shortcut])
-        
-        y = tensorflow.keras.layers.Activation(
-            "relu",
-            name="res{}{}_relu".format(stage_char, block_char)
-        )(y)
-
-        return y
-
-    return f
-
-
-def bottleneck_1d(
-    filters,
-    stage=0,
-    block=0,
-    kernel_size=3,
-    numerical_name=False,
-    stride=None,
-    freeze_bn=False
-):
-    """
-    A one-dimensional bottleneck block.
-
-    :param filters: the output’s feature space
-
-    :param stage: int representing the stage of this block (starting from 0)
-
-    :param block: int representing this block (starting from 0)
-
-    :param kernel_size: size of the kernel
-
-    :param numerical_name: if true, uses numbers to represent blocks instead of chars (ResNet{101, 152, 200})
-
-    :param stride: int representing the stride used in the shortcut and the first conv layer, default derives stride from block id
-
-    :param freeze_bn: if true, freezes BatchNormalization layers (ie. no updates are done in these layers)
-
-    Usage:
-
-        >>> import keras_resnet.blocks
-
-        >>> keras_resnet.blocks.bottleneck_1d(64)
-    """
-    if stride is None:
-        stride = 1 if block != 0 or stage == 0 else 2
-
-    if tensorflow.keras.backend.image_data_format() == "channels_last":
-        axis = -1
-    else:
-        axis = 1
-
-    if block > 0 and numerical_name:
-        block_char = "b{}".format(block)
-    else:
-        block_char = chr(ord('a') + block)
-
-    stage_char = str(stage + 2)
-
-    def f(x):
-        y = tensorflow.keras.layers.Conv1D(
-            filters,
+                stage=0,
+                block=0,
+                kernel_size=3,
+                numerical_name=False,
+                stride=None,
+                freeze_bn=False,
+                **kwargs):
+        super(Bottleneck1D, self).__init__(**kwargs)
+        
+        self.filters = filters
+        self.stage = stage
+        self.block = block
+        self.kernel_size = kernel_size
+        self.freeze_bn = freeze_bn
+        self.stride = stride
+
+        if stride is None:
+            self.stride = 1 if block != 0 or stage == 0 else 2
+
+        if keras.backend.image_data_format() == "channels_last":
+            self.axis = -1
+        else:
+            self.axis = 1
+
+        if block > 0 and numerical_name:
+            self.block_char = "b{}".format(block)
+        else:
+            self.block_char = chr(ord('a') + block)
+
+        self.stage_char = str(stage + 2)
+
+    
+        self.conv1da = keras.layers.Conv1D(
+            self.filters,
             1,
-            strides=stride,
-            use_bias=False,
-            name="res{}{}_branch2a".format(stage_char, block_char),
-            **parameters
-        )(x)
-
-        y = keras_resnet.layers.BatchNormalization(
-            axis=axis,
-            epsilon=1e-5,
-            freeze=freeze_bn,
-            name="bn{}{}_branch2a".format(stage_char, block_char)
-        )(y)
-
-        y = tensorflow.keras.layers.Activation(
-            "relu",
-            name="res{}{}_branch2a_relu".format(stage_char, block_char)
-        )(y)
-
-        y = tensorflow.keras.layers.ZeroPadding1D(
+            strides=self.stride,
+            use_bias=False,
+            name="res{}{}_branch2a".format(self.stage_char, self.block_char),
+            **parameters
+        )
+
+        self.batchnormalizationa = keras_resnet.layers.ResNetBatchNormalization(
+            axis=self.axis,
+            epsilon=1e-5,
+            freeze=self.freeze_bn,
+            name="bn{}{}_branch2a".format(self.stage_char, self.block_char)
+        )
+
+        self.activationa = keras.layers.Activation(
+            "relu",
+            name="res{}{}_branch2a_relu".format(self.stage_char, self.block_char)
+        )
+
+        self.zeropadding1da = keras.layers.ZeroPadding1D(
             padding=1,
-            name="padding{}{}_branch2b".format(stage_char, block_char)
-        )(y)
-
-        y = tensorflow.keras.layers.Conv1D(
-            filters,
-            kernel_size,
-            use_bias=False,
-            name="res{}{}_branch2b".format(stage_char, block_char),
-            **parameters
-        )(y)
-
-        y = keras_resnet.layers.BatchNormalization(
-            axis=axis,
-            epsilon=1e-5,
-            freeze=freeze_bn,
-            name="bn{}{}_branch2b".format(stage_char, block_char)
-        )(y)
-
-        y = tensorflow.keras.layers.Activation(
-            "relu",
-            name="res{}{}_branch2b_relu".format(stage_char, block_char)
-        )(y)
-
-        y = tensorflow.keras.layers.Conv1D(
-            filters * 4,
+            name="padding{}{}_branch2b".format(self.stage_char, self.block_char)
+        )
+
+        self.conv1db = keras.layers.Conv1D(
+            self.filters,
+            self.kernel_size,
+            use_bias=False,
+            name="res{}{}_branch2b".format(self.stage_char, self.block_char),
+            **parameters
+        )
+
+        self.batchnormalizationb = keras_resnet.layers.ResNetBatchNormalization(
+            axis=self.axis,
+            epsilon=1e-5,
+            freeze=self.freeze_bn,
+            name="bn{}{}_branch2b".format(self.stage_char, self.block_char)
+        )
+
+        self.activationb = keras.layers.Activation(
+            "relu",
+            name="res{}{}_branch2b_relu".format(self.stage_char, self.block_char)
+        )
+
+        self.conv1dc = keras.layers.Conv1D(
+            self.filters * 4,
             1,
             use_bias=False,
-            name="res{}{}_branch2c".format(stage_char, block_char),
-            **parameters
-        )(y)
-
-        y = keras_resnet.layers.BatchNormalization(
-            axis=axis,
-            epsilon=1e-5,
-            freeze=freeze_bn,
-            name="bn{}{}_branch2c".format(stage_char, block_char)
-        )(y)
-
-<<<<<<< HEAD
-        if block == 0:
-            shortcut = tensorflow.keras.layers.Conv1D(
-                filters * 4,
-                1,
-                strides=stride,
-                use_bias=False,
-                name="res{}{}_branch1".format(stage_char, block_char),
-                **parameters
-            )(x)
-
-            shortcut = keras_resnet.layers.BatchNormalization(
-                axis=axis,
-                epsilon=1e-5,
-                freeze=freeze_bn,
-                name="bn{}{}_branch1".format(stage_char, block_char)
-            )(shortcut)
-        else:
-            shortcut = x
-=======
+            name="res{}{}_branch2c".format(self.stage_char, self.block_char),
+            **parameters
+        )
+
+        self.batchnormalizationc = keras_resnet.layers.ResNetBatchNormalization(
+            axis=self.axis,
+            epsilon=1e-5,
+            freeze=self.freeze_bn,
+            name="bn{}{}_branch2c".format(self.stage_char, self.block_char)
+        )
+
         self.conv1dd = keras.layers.Conv1D(
             self.filters * 4,
             1,
@@ -290,22 +266,13 @@
             freeze=self.freeze_bn,
             name="bn{}{}_branch1".format(self.stage_char, self.block_char)
         )
->>>>>>> 12a9328f
-
-        y = tensorflow.keras.layers.Add(
-            name="res{}{}".format(stage_char, block_char)
-        )([y, shortcut])
-
-        y = tensorflow.keras.layers.Activation(
-            "relu",
-<<<<<<< HEAD
-            name="res{}{}_relu".format(stage_char, block_char)
-        )(y)
-
-        return y
-
-    return f
-=======
+
+        self.add = keras.layers.Add(
+            name="res{}{}".format(self.stage_char, self.block_char)
+        )
+
+        self.activationc = keras.layers.Activation(
+            "relu",
             name="res{}{}_relu".format(self.stage_char, self.block_char)
         )
 
@@ -329,5 +296,4 @@
         y = self.add([y, shortcut])
         y = self.activationc(y)
 
-        return y
->>>>>>> 12a9328f
+        return y